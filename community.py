from global_random import global_random
from typing import List
from collections import defaultdict
from tqdm import tqdm
import logging
from time import process_time
import argparse
import importlib.util
import sys
import functools
import io
# group 2 needs this package, and if only imported in our file, the simulator will catch the exception and play default
# therefore, we import it here to ensure a ModuleNotFound crash, so that the error won't go unnoticed
import scipy as _ 
import tkinter as tk
from tkinter import ttk, messagebox
import matplotlib.pyplot as plt
from matplotlib.backends.backend_tkagg import FigureCanvasTkAgg, NavigationToolbar2Tk
from matplotlib.figure import Figure
import numpy as np
from teams.team_0.distributions_easy import ability_distribution as default_ability_distribution
from teams.team_0.distributions_easy import task_difficulty_distribution as default_task_difficulty_distribution
global_task_generation_id = 0
time_prefI = 0
num_calls_prefI = 0
time_prefII = 0
num_calls_prefII = 0



class Member:
    def __init__(self, group: int, abilities: List[int], id: int):
        self._abilities = abilities
        self._energy = 10
        self._id = id
        self._group = group
        self._incapacitated = False

    @property
    def abilities(self):
        return self._abilities.copy()  # Return a copy to prevent direct modification

    @property
    def energy(self):
        return self._energy

    @property
    def id(self):
        return self._id

    @property
    def group(self):
        return self._group

    @property
    def incapacitated(self):
        return self._incapacitated

    def _modify_energy(self, amount):
        self._energy = min(10, self._energy + amount)
        if self._energy <= -10:
            self._incapacitated = True

    def _set_incapacitated(self, value: bool):
        self._incapacitated = value


class MemberActions:
    @staticmethod
    def rest(member: Member):
        if member.energy >= 0:
            member._modify_energy(1)
        elif member.energy < 0 and member.energy > -10:
            member._modify_energy(0.5)
        else:
            member._set_incapacitated(True)

    @staticmethod
    def perform_task(member: Member, task: 'Task', partner: 'Member' = None):
        energy_cost = 0
        for i in range(len(member.abilities)):
            if partner:
                skill = max(member.abilities[i], partner.abilities[i])
            else:
                skill = member.abilities[i]

            if task[i] > skill:
                energy_cost += task[i] - skill

        if partner:
            energy_cost /= 2

        member._modify_energy(-energy_cost)
        if member.energy <= -10:
            member._set_incapacitated(True)

        return energy_cost

class Community:
    def __init__(self, num_abilities: int, num_players: int, player_distribution, members):
        self.num_abilities = num_abilities
        self.members = members
        self.completed_tasks = 0
        self.tasks = []

class CommunityActions:
    @staticmethod
    def generate_tasks(community: Community, task_distribution):
        num_tasks = 2 * len(community.members)
        global global_task_generation_id
        # community.tasks = []
        for _ in range(num_tasks):
            # print(global_task_generation_id)
            try:
                task_distri = task_distribution(community.num_abilities, seed_task_difficulty, global_task_generation_id, global_random)
            except Exception as e:
                print(e)
                print(f"Unable to use given task distribution function. Using the default task distribution function.")
                task_distri = default_task_difficulty_distribution(community.num_abilities, seed_task_difficulty, global_task_generation_id, global_random)
            global_task_generation_id += 1
            assert min(task_distri) >= 0 and max(task_distri) <= 10, "Tasks difficulties should be in the range [0, 10]"
            assert len(task_distri) == community.num_abilities, f"Length of task distri ({len(task_distri.difficulties)}) does not match num_abilities ({community.num_abilities})"
            community.tasks.append(task_distri)
        community.tasks.sort(key=lambda x: sum(x), reverse=True)

    @staticmethod
    def simulate_turn(community: Community, task_distribution, available_players):
        if len(community.tasks) == 0:
            CommunityActions.generate_tasks(community, task_distribution)

        # Phase 1: Partnerships
        partnerships = CommunityActions.form_partnerships(community, available_players)
        # print("Partnerships")
        for task in partnerships:
            player1ID = partnerships[task][0]
            player2ID = partnerships[task][1]
            # print(player1ID, player2ID)
            player1 = next(member for member in community.members if member.id == player1ID)
            player2 = next(member for member in community.members if member.id == player2ID)
            MemberActions.perform_task(player1, task, player2)
            MemberActions.perform_task(player2, task, player1)
            community.tasks.remove(list(task))
            available_players.remove(player1)
            available_players.remove(player2)
            # print(player1.id, player2.id, task, sum(task), player1.abilities, player2.abilities, player1.energy, player2.energy)
            community.completed_tasks += 1

        # del partnerships
        # Phase 2: Individual tasks
        available_players = sorted(available_players, key=lambda x: x.id)
        individual_tasks, available_players = CommunityActions.assign_individual_tasks(community, available_players)
        # print("Individual tasks")
        for task, player in individual_tasks:
            MemberActions.perform_task(player, task)
            # print(player.id, task, sum(task), player.abilities, player.energy)
            community.tasks.remove(list(task))
            community.completed_tasks += 1

        # del individual_tasks
        # Rest remaining players
        for player in available_players:
            if not player.incapacitated and player.energy < 10:
                MemberActions.rest(player)
        del available_players
        return partnerships, individual_tasks

    @staticmethod
    def form_partnerships(community: Community, available_players):
        all_partnerships = defaultdict(list)
        bids = {}
        available_players_id = [p.id for p in available_players]
        # Collect preferences for all available players
        for player in available_players:
            pref = []
            global time_prefI
            global num_calls_prefI
            try:
                t1_start = process_time()
                pref = getPairPreferencesPhaseI(player, community)
                num_calls_prefI += 1
                t1_stop = process_time()
                time_prefI += t1_stop - t1_start
<<<<<<< HEAD
            except:
=======
            # except Exception:
            except Exception as e:
                print(e)
>>>>>>> 60622a24
                num_calls_prefI += 1
                print(f"Error getting partnership preferences for player {player.id} from group {player.group}. Assuming no preferences.")
            if pref is not None:
                bids[player.id] = pref
        # Process preferences to find valid pairs
        for player_id in available_players_id:
            if player_id in bids:
                for task_id, partner_id in bids[player_id]:
                    assert task_id < len(community.tasks), "Index should be within range while assigning partnership tasks"
                    task = community.tasks[task_id]
                    assert task in community.tasks, "The preferred task is not a community task, select valid tasks"
                    if partner_id == player_id:
                        continue
                    if partner_id in bids and [task_id, player_id] in bids[partner_id]:
                        pair = tuple(sorted([player_id, partner_id]))
                        if pair not in all_partnerships[tuple(task)]:
                            all_partnerships[tuple(task)].append(pair)

        # Randomly select one partnership per task and maximize overall partnerships
        final_partnerships = {}
        used_ids = set()

        # Sort tasks by number of partnerships (descending) to maximize overall partnerships
        sorted_tasks = sorted(all_partnerships.keys(), key=lambda t: sum(t), reverse=True)

        for task in sorted_tasks:
            partnerships = all_partnerships[task]
            partnerships.sort()
            global_random.shuffle(partnerships)  # Randomize partnerships for this task
            for partnership in partnerships:
                if all(id not in used_ids for id in partnership):
                    final_partnerships[task] = list(partnership)
                    used_ids.update(partnership)
                    break  # Move to next task after finding a valid partnership
        # print(final_partnerships)
        return final_partnerships

    @staticmethod
    def assign_individual_tasks(community: Community, available_players):
        assignments = defaultdict(list)
        for player in available_players:
            tasksVolunteered = []
            global time_prefII
            global num_calls_prefII
            try:
                t1_start = process_time()
                tasksVolunteered = getPairPreferencesPhaseII(player, community)
                t1_stop = process_time()
                num_calls_prefII += 1
                time_prefII += t1_stop - t1_start
            except Exception as e:
                print(e)
                print(f"Error getting individual preferences for player {player.id} from group {player.group}. Assuming no preferences.")
                num_calls_prefII += 1
            # if tasksVolunteered:
                # print(player.id, tasksVolunteered)
            if tasksVolunteered is not None:
                for tasks_id in tasksVolunteered:
                    assert tasks_id < len(community.tasks), "Index should be within range while assigning individual tasks"
                    tasks = community.tasks[tasks_id]
                    assert tasks in community.tasks, "The preferred task is not a community task, select valid tasks"
                    assignments[tuple(tasks)].append(player)
        sorted_tasks = sorted(assignments.keys(), key=lambda t: sum(t), reverse=True)
        final_assignments = []
        for task in sorted_tasks:
            if not available_players:
                break
            player = global_random.choice(assignments[task])
            while (player not in available_players and len(assignments[task]) > 1):
                assignments[task].remove(player)
                player = global_random.choice(assignments[task])
            if player in available_players:
                available_players.remove(player)
                final_assignments.append((task, player))
        return [final_assignments, available_players]

def getPairPreferencesPhaseI(player, community):
    group = player.group
    func = import_class_from_file(f"teams/team_{group}", "preferences", "phaseIpreferences")
    return func(player, community, global_random)

def getPairPreferencesPhaseII(player, community):
    group = player.group
    func = import_class_from_file(f"teams/team_{group}", "preferences", "phaseIIpreferences")
    return func(player, community, global_random)


def import_class_from_file(folder, file_name, class_name):
    file_path = f"{folder}/{file_name}.py"
    spec = importlib.util.spec_from_file_location(file_name, file_path)
    module = importlib.util.module_from_spec(spec)
    sys.modules[file_name] = module
    spec.loader.exec_module(module)
    return getattr(module, class_name)

def setup_logger(flag):
    logger = logging.getLogger(flag)
    logger.setLevel(logging.DEBUG)
    fh = logging.FileHandler(f"{flag}_log.txt")
    fh.setLevel(logging.DEBUG)
    formatter = logging.Formatter('%(asctime)s - %(name)s - %(levelname)s - %(message)s')
    fh.setFormatter(formatter)
    logger.addHandler(fh)
    return logger

def log_output(flag):
    logger = setup_logger(flag)
    def decorator(func):
        @functools.wraps(func)
        def wrapper(*args, **kwargs):
            original_stdout = sys.stdout
            sys.stdout = io.StringIO()
            try:
                result = func(*args, **kwargs)
                output = sys.stdout.getvalue()
                if output:
                    logger.info(f"Function {func.__name__} output:\n{output}")
                return result
            finally:
                sys.stdout = original_stdout
        return wrapper
    return decorator

def create_logged_function(func, flag):
    return log_output(flag)(func)


def run_simulation(num_abilities: int, num_players: int, player_distribution, num_turns: int, ability_distribution,
                   task_difficulty_distribution):
    members = []
    j = 0
    for group, count in player_distribution.items():
        for _ in range(count):
            try:
                distri = ability_distribution(num_abilities, seed_ability, j, global_random)
            except Exception as e:
                print(e)
                print("Unable to use the given ability distribution function. Using the default ability distribution function.")
                distri = default_ability_distribution(num_abilities, seed_ability, j, global_random)
            assert  min(distri) >= 0 and max(distri) <= 10, "Ability distribution should be between [0, 10]"
            assert len(distri) == num_abilities, f"Length of distri ({len(distri)}) does not match num_abilities ({num_abilities})"
            members.append(Member(group, distri, j))
            j += 1

    community = Community(num_abilities, num_players, player_distribution, members)

    for _ in tqdm(range(num_turns)):
        available_players = {p for p in community.members if not p.incapacitated}
        if len(available_players) == 0:
            print("No active players")
            break
        CommunityActions.simulate_turn(community, task_difficulty_distribution, available_players)

    return community.completed_tasks


def create_gui(community, run_simulation_func, task_difficulty_distribution, num_turns):
    root = tk.Tk()
    root.title("Community Task Simulation")
    root.geometry("1400x900")
    root.protocol("WM_DELETE_WINDOW", lambda: on_closing(root))

    notebook = ttk.Notebook(root)
    notebook.pack(fill=tk.BOTH, expand=True)

    # Main Dashboard
    dashboard_frame = ttk.Frame(notebook)
    notebook.add(dashboard_frame, text="Dashboard")

    # Community Overview
    overview_frame = ttk.LabelFrame(dashboard_frame, text="Community Overview")
    overview_frame.grid(row=0, column=0, padx=10, pady=10, sticky="nsew")

    total_members_label = ttk.Label(overview_frame, text=f"Total Members: {len(community.members)}")
    total_members_label.pack()
    active_members_label = ttk.Label(overview_frame,
                                     text=f"Active Members: {sum(1 for m in community.members if not m.incapacitated)}")
    active_members_label.pack()

    # Ability Distribution Chart
    ability_dist_frame = ttk.Frame(notebook)
    notebook.add(ability_dist_frame, text="Ability Distribution")

    # Create a Figure and Axes for the histogram
    fig = Figure(figsize=(12, 6))
    ax = fig.add_subplot(111)

    # Get ability data
    abilities = np.array([m.abilities for m in community.members])
    num_players = len(community.members)
    num_abilities = community.num_abilities

    # Create the stacked bar plot
    bar_width = 0.8
    colors = plt.cm.get_cmap('tab10')(np.linspace(0, 1, num_abilities))
    abilities_map = ["Food", "Water", "Clothing", "Building", "Plants", "Animals", "Transport", "Medicine"]

    # Create a figure and axis
    fig, ax = plt.subplots()

    # Calculate the x positions for each group of bars
    x_positions = np.arange(num_players)

    for i in range(num_abilities):
        # Offset each bar's position by its index multiplied by the bar width
        ax.bar(x_positions + i * bar_width / num_abilities,
               abilities[:, i],
               width=bar_width / num_abilities,
               color=colors[i],
               label=abilities_map[i])

    # Set x-ticks to be in the middle of the grouped bars
    ax.set_xticks(x_positions + bar_width*(num_abilities + 1)/2 / (2 * num_abilities))
    ax.set_xticklabels([f'{j + 1}' for j in range(num_players)])

    # Add legend and labels
    ax.legend()
    ax.set_xlabel('Players')
    ax.set_ylabel('Abilities')
    ax.set_title('Abilities Distribution for each player')

    # plt.show()
    # Create a canvas for the plot
    canvas = FigureCanvasTkAgg(fig, master=ability_dist_frame)
    canvas.draw()

    # Add a scrollbar
    scrollbar = ttk.Scrollbar(ability_dist_frame, orient=tk.HORIZONTAL)
    scrollbar.pack(side=tk.BOTTOM, fill=tk.X)

    # Connect the scrollbar to the canvas
    def scroll(event):
        canvas.get_tk_widget().xview_scroll(-1 * (event.delta // 120), "units")

    canvas.get_tk_widget().bind("<MouseWheel>", scroll)
    canvas.get_tk_widget().configure(xscrollcommand=scrollbar.set)
    scrollbar.configure(command=canvas.get_tk_widget().xview)

    # Add navigation toolbar
    toolbar = NavigationToolbar2Tk(canvas, ability_dist_frame)
    toolbar.update()

    # Function to handle automatic zoom out
    def auto_zoom_out():
        ax.autoscale()
        ax.set_xlim(ax.get_xlim()[0] * 1.1, ax.get_xlim()[1] * 1.1)
        ax.set_ylim(ax.get_ylim()[0] * 1.1, ax.get_ylim()[1] * 1.1)
        canvas.draw()

    # Create a custom zoom out button
    zoom_out_button = ttk.Button(ability_dist_frame, text="Zoom Out", command=auto_zoom_out)
    zoom_out_button.pack(side=tk.TOP)

    # Pack the canvas
    canvas.get_tk_widget().pack(side=tk.TOP, fill=tk.BOTH, expand=True)
    # Task Board
    task_frame = ttk.LabelFrame(dashboard_frame, text="Task Board")
    task_frame.grid(row=0, column=1, padx=10, pady=10, sticky="nsew")

    task_tree = ttk.Treeview(task_frame, columns=("Difficulty",), show="headings")
    task_tree.heading("Difficulty", text="Difficulty")
    task_tree.column("Difficulty", width=200)
    task_tree.pack(fill=tk.BOTH, expand=True)

    for task in community.tasks:
        formatted_task = ", ".join(f"{difficulty:2d}" for difficulty in task)
        task_tree.insert("", "end", values=(formatted_task,))

    # Performance Metrics
    metrics_frame = ttk.LabelFrame(dashboard_frame, text="Performance Metrics")
    metrics_frame.grid(row=1, column=0, columnspan=2, padx=10, pady=10, sticky="nsew")

    completed_tasks_label = ttk.Label(metrics_frame, text=f"Completed Tasks: {community.completed_tasks}")
    completed_tasks_label.pack()

    # Task Completion Details
    task_completion_frame = ttk.LabelFrame(dashboard_frame, text="Task Completion Details")
    task_completion_frame.grid(row=2, column=0, columnspan=2, padx=10, pady=10, sticky="nsew")

    task_completion_tree = ttk.Treeview(task_completion_frame, columns=("Type", "Members", "Task"), show="headings")
    task_completion_tree.heading("Type", text="Type")
    task_completion_tree.heading("Members", text="Members")
    task_completion_tree.heading("Task", text="Task")
    task_completion_tree.pack(fill=tk.BOTH, expand=True)

    # Member Management
    member_frame = ttk.Frame(notebook)
    notebook.add(member_frame, text="Member Management")

    member_tree = ttk.Treeview(member_frame, columns=("ID", "Group", "Energy", "Abilities", "Status"), show="headings")
    member_tree.heading("ID", text="ID")
    member_tree.heading("Group", text="Group")
    member_tree.heading("Energy", text="Energy")
    member_tree.heading("Abilities", text="Abilities")
    member_tree.column("Abilities", width=200)
    member_tree.heading("Status", text="Status")
    member_tree.pack(fill=tk.BOTH, expand=True)

    for member in community.members:
        status = "Incapacitated" if member.incapacitated else "Active"
        formatted_abilities = ", ".join(f"{ability:2d}" for ability in member.abilities)
        member_tree.insert("", "end", values=(member.id, member.group, f"{member.energy:.1f}", formatted_abilities, status))

    # Simulation Control
    control_frame = ttk.Frame(root)
    control_frame.pack(pady=10)

    current_turn = 0
    turn_label = ttk.Label(control_frame, text=f"Current Turn: {current_turn}")
    turn_label.pack(side=tk.LEFT, padx=5)

    def update_gui():
        nonlocal current_turn
        # Update task board
        task_tree.delete(*task_tree.get_children())
        # print(len(community.tasks))
        for task in community.tasks:
            formatted_task = ", ".join(f"{difficulty:2d}" for difficulty in task)
            task_tree.insert("", "end", values=(formatted_task,))

        # Update member tree
        member_tree.delete(*member_tree.get_children())
        for member in community.members:
            status = "Incapacitated" if member.incapacitated else "Active"
            if member.energy < 0 and member.energy>=-10:
                status = "Tired"
            formatted_abilities = ", ".join(f"{ability:2d}" for ability in member.abilities)
            member_tree.insert("", "end", values=(member.id, member.group, f"{member.energy:.1f}", formatted_abilities, status))

        # Update metrics
        completed_tasks_label.config(text=f"Completed Tasks: {community.completed_tasks}")

        # Update community overview
        total_members_label.config(text=f"Total Members: {len(community.members)}")
        active_members_label.config(text=f"Active Members: {sum(1 for m in community.members if not m.incapacitated)}")

        # Update turn label
        turn_label.config(text=f"Current Turn: {current_turn}")

        # Redraw the canvas
        canvas.draw()

    def run_turn():
        nonlocal current_turn
        if current_turn < num_turns:
            # Clear previous turn's task completion details
            task_completion_tree.delete(*task_completion_tree.get_children())

            # Run the simulation turn and capture partnerships and individual tasks
            available_players = {p for p in community.members if not p.incapacitated}
            final_partnerships, individual_tasks = run_simulation_func(community, task_difficulty_distribution, available_players)

            # Update task completion details with partnerships
            for task, partners in final_partnerships.items():
                task_completion_tree.insert("", "end", values=(
                "Partnership", f"{partners[0]}, {partners[1]}", f"{task} (Sum: {sum(task)})"))

            # Update task completion details with individual tasks
            for task, player in individual_tasks:
                task_completion_tree.insert("", "end", values=("Individual", player.id, f"{task} (Sum: {sum(task)})"))

            current_turn += 1
            update_gui()

        if current_turn >= num_turns:
            messagebox.showinfo("Simulation Complete", f"Simulation completed after {num_turns} turns.")
            step_button.config(state="disabled")
            run_all_button.config(state="disabled")

    def run_entire_simulation():
        nonlocal current_turn
        while current_turn < num_turns:
            run_turn()
        messagebox.showinfo("Simulation Complete", f"Simulation completed after {num_turns} turns.")
        step_button.config(state="disabled")
        run_all_button.config(state="disabled")

    step_button = ttk.Button(task_frame, text="Step", command=run_turn)
    step_button.pack(side=tk.LEFT, padx=5)

    run_all_button = ttk.Button(task_frame, text="Run Entire Simulation", command=run_entire_simulation)
    run_all_button.pack(side=tk.LEFT, padx=5)

    def on_closing(root):
        if messagebox.askokcancel("Quit", "Do you want to quit?"):
            root.quit()
            root.destroy()
            import sys
            sys.exit()

    root.mainloop()

if __name__ == "__main__":
    parser = argparse.ArgumentParser(description='Game Configurations')
    parser.add_argument('--num_members', type=int, default=10, help='Total number of members in the community')
    parser.add_argument('--num_turns', type=int, default=100, help='Number of turns')
    parser.add_argument('--num_abilities', type=int, default=3, choices=range(3, 9),
                        help='Number of abilities (choice between 3 and 8)')
    parser.add_argument('--seed', type=int, default=42, help='Seed for entire simulation')
    parser.add_argument('--seed_ability', type=int, default=42, help='Seed for ability distribution randomness')
    parser.add_argument('--seed_task_difficulty', type=int, default=42, help='Seed for task difficulty randomness')
    parser.add_argument('--group_task_distribution', type=int, default=0, choices=range(0, 11), help='Task distribution of group selected')
    parser.add_argument('--task_distribution_difficulty', type=str, default='easy', choices=['easy', 'medium', 'hard'], help='Easy (e), medium (m) or hard difficulty')
    parser.add_argument('--group_abilities_distribution', type=int, default=0, choices=range(0, 11), help='Ability distribution of group selected')
    parser.add_argument('--abilities_distribution_difficulty', type=str, default='easy', choices=['easy', 'medium', 'hard'], help='Easy (e), medium (m) or hard difficulty')
    parser.add_argument('--log', action='store_true', help='Log the results to a txt in folder')
    parser.add_argument('--gui', action='store_true', help='Run the simulation with GUI')
    for i in range(1, 11):
        parser.add_argument(f'--g{i}', type=int, default=0, help=f'Number of players in group {i}')

    args = parser.parse_args()
    global_random.seed(args.seed)
    num_members = args.num_members
    num_turns = args.num_turns
    num_abilities = args.num_abilities
    ability_team = args.group_abilities_distribution
    task_difficulty_distribution_team = args.group_task_distribution
    seed_ability = args.seed_ability
    seed_task_difficulty = args.seed_task_difficulty

    group_players = sum(getattr(args, f'g{i}') for i in range(1, 11))
    g0_players = num_members - group_players

    if g0_players < 0:
        raise AssertionError(
            "The sum of member distribution provided among groups exceeds the total number of members given")
    elif g0_players == 0:
        print("All players have been distributed among groups g1 to g10 with the distribution provided")
    else:
        print(f"{g0_players} players have been assigned to the default group 0")

    player_distribution = {0: g0_players}
    for i in range(1, 11):
        if getattr(args, f'g{i}'):
            player_distribution[i] = getattr(args, f'g{i}')

    print("Player distribution:")
    for group, count in player_distribution.items():
        if count > 0:
            print(f"Group {group}: {count} players")

    file_name = "distributions"
    function_name_ability = "ability_distribution"
    function_name_task_difficulty = "task_difficulty_distribution"
    task_difficulty = args.task_distribution_difficulty

    try:
        ability_distribution = import_class_from_file(f'teams/team_{ability_team}', file_name + f'_{args.abilities_distribution_difficulty}', function_name_ability)
    except Exception as e:
        print(e)
        ability_distribution = import_class_from_file(f'teams/team_0', file_name + '_easy', function_name_ability)
        print(f"Import from team {ability_team} failed. Using default ability distribution")

    if args.log:
        ability_distribution = create_logged_function(ability_distribution,f"./log-results/team_{ability_team}_ability")

    try:
        task_difficulty_distribution = import_class_from_file(f'teams/team_{task_difficulty_distribution_team}', file_name + f'_{args.task_distribution_difficulty}', function_name_task_difficulty)

    except Exception as e:
        print(e)
        task_difficulty_distribution = import_class_from_file(f'teams/team_0', file_name + '_easy', function_name_task_difficulty)
        print(
            f"Import from team {task_difficulty_distribution_team} failed. Using default task difficulty distribution")
    if args.log:
        task_difficulty_distribution = create_logged_function(task_difficulty_distribution,f"./log-results/team_{task_difficulty_distribution_team}_taskdistribution")
    # total_tasks_completed = run_simulation(num_abilities, num_members, player_distribution, num_turns,
                                           # ability_distribution, task_difficulty_distribution)
    if args.gui:
        members = []
        j = 0
        for group, count in player_distribution.items():
            for _ in range(count):
                distri = ability_distribution(num_abilities, seed_ability, j, global_random)
                assert min(distri) >= 0 and max(distri) <= 10, "Ability distribution should be between [0, 10]"
                assert len(
                    distri) == num_abilities, f"Length of distri ({len(distri)}) does not match num_abilities ({num_abilities})"
                members.append(Member(group, distri, j))
                j += 1
        community = Community(num_abilities, num_members, player_distribution, members)
        CommunityActions.generate_tasks(community, task_difficulty_distribution)
        create_gui(community, CommunityActions.simulate_turn, task_difficulty_distribution, num_turns)
    else:
        total_tasks_completed = run_simulation(num_abilities, num_members, player_distribution, num_turns,
                                               ability_distribution, task_difficulty_distribution)
        print(f"Total tasks completed: {total_tasks_completed}")
        print(f"Average number of tasks per turn: {round(total_tasks_completed / num_turns, 2)}")
    print(f"Average time taken for giving phase I preferences: {round(time_prefI/num_calls_prefI, 2)} seconds")
    print(f"Average time taken for giving phase II preferences: {round(time_prefII / num_calls_prefII, 2)} seconds")<|MERGE_RESOLUTION|>--- conflicted
+++ resolved
@@ -180,13 +180,9 @@
                 num_calls_prefI += 1
                 t1_stop = process_time()
                 time_prefI += t1_stop - t1_start
-<<<<<<< HEAD
-            except:
-=======
             # except Exception:
             except Exception as e:
                 print(e)
->>>>>>> 60622a24
                 num_calls_prefI += 1
                 print(f"Error getting partnership preferences for player {player.id} from group {player.group}. Assuming no preferences.")
             if pref is not None:
