--- conflicted
+++ resolved
@@ -11,11 +11,8 @@
     in the list has the first index task [index in the community.tasks list] and the second index as the partner id'''
 
     all_players = set(range(len(community.members)))
-<<<<<<< HEAD
-=======
     num_abilities = len(player.abilities)
     cost_threshold = 0.5
->>>>>>> 8d2b4cc7
     
     for p in community.members:
         # assume the player can do all tasks perfectly until proven otherwise
@@ -30,23 +27,6 @@
 
     # Form all possible partnerships from the remaining players
     remaining_players = all_players - strong_players
-<<<<<<< HEAD
-    partnerships = list(itertools.combinations(remaining_players, 2))
-    partner_choices = []
-
-    # Find good partnerships for the particular player
-    for p1_id, p2_id in partnerships:
-        if player.id in (p1_id, p2_id):
-            p1 = community.members[p1_id]
-            p2 = community.members[p2_id]
-            joint_abilities = [max(a1, a2) for a1, a2 in zip(p1.abilities, p2.abilities)]
-            
-            for task_id, task in enumerate(community.tasks):
-                energy_cost = calculate_energy_cost(joint_abilities, task)
-                if energy_cost <= 0:
-                    partner_choices.append([task_id, p2_id] if player.id == p1_id else [task_id, p1_id])
-    
-=======
     partner_choices = []
 
     # Find good partnerships for the particular player
@@ -61,7 +41,6 @@
             if energy_cost / 2 <= cost_threshold:
                 partner_choices.append([task_id, partner_id])
 
->>>>>>> 8d2b4cc7
     return partner_choices
 
 def phaseIIpreferences(player, community, global_random):
@@ -83,11 +62,4 @@
         if player.energy - energy_cost  > -10:
             bids.append(task_id)
     
-<<<<<<< HEAD
-    return bids
-
-def calculate_energy_cost(abilities, task):
-    return sum(max(0, task[i] - abilities[i]) for i in range(len(task)))
-=======
-    return bids
->>>>>>> 8d2b4cc7
+    return bids