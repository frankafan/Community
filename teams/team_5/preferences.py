--- conflicted
+++ resolved
@@ -2,10 +2,6 @@
 import scipy.optimize as opt
 import random
 import math
-<<<<<<< HEAD
-# from scipy.optimize import linear_sum_assignment
-
-=======
 from scipy.optimize import linear_sum_assignment
 
 # List of things to implement (Feel free to add to it)
@@ -14,7 +10,8 @@
 #TODO: Minimize the number of pairs a player volunteers for (Currently we are volunteering for a lot)
 
 tired_players=[]
->>>>>>> 879bc029
+# from scipy.optimize import linear_sum_assignment
+
 def phaseIpreferences(player, community, global_random):
     '''Return a list of task index and the partner id for the particular player. The output format should be a list of lists such that each element
     in the list has the first index task [index in the community.tasks list] and the second index as the partner id'''
@@ -64,7 +61,6 @@
             if comparison_metric < min_cost and (partner.energy - energy_cost) > -10 and (player.energy - energy_cost) > -10: # Make sure ourself and our partner will not become incapacitated after performing the task
                 min_cost = comparison_metric
                 best_partner = partner.id
-<<<<<<< HEAD
                 task_energy = energy_cost
 
         spent_energy += task_energy
@@ -74,8 +70,6 @@
             print(f"Member {player.id}'s partner choices, ", list_choices)
             return list_choices
 
-=======
->>>>>>> 879bc029
         if best_partner is not None:
             list_choices.append([task_id, best_partner])
         
