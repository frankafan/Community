from scipy.optimize import linear_sum_assignment
import numpy as np


PHASE_1_ASSIGNMENTS = False
PHASE_2_ASSIGNMENTS = True


def exists_good_match(
    tasks,
    player_abilities,
    each_difference=1,
    total_difference=None,
    penalty_tolerance=0,
    return_multiple_tasks=False,
):
    # go through all the tasks and check if there is a task whose difficulty in each category is less than the player's ability in that category by each_tolerance
    no_of_abilities = len(player_abilities)
    current_index = -1
    penalty_suffered = -1
    if total_difference == None:
        total_difference = no_of_abilities * each_difference

    returned_tasks = []
    for task in tasks:
        if (
            all(
                abs(player_abilities[i] - task[i]) <= each_difference
                for i in range(no_of_abilities)
            )
            and sum(
                [abs(player_abilities[i] - task[i]) for i in range(no_of_abilities)]
            )
            <= total_difference
        ):
            penalty = 0
            for i in range(no_of_abilities):
                if player_abilities[i] < task[i]:
                    penalty += task[i] - player_abilities[i]
            if penalty <= penalty_tolerance:
                returned_tasks.append(task)
                if penalty_suffered == -1 or penalty < penalty_suffered:
                    penalty_suffered = penalty
                    current_index = tasks.index(task)

    if current_index == -1:
        return False, penalty_suffered, current_index, []
    else:
        # print("TASKS: ", returned_tasks)
        return True, penalty_suffered, current_index, returned_tasks

def hardest_task_to_do(community):
    hardest_tasks = []
    energy_it_leaves = 11
    for task in community.tasks:
        highest_energy = -9
        for member in community.members:
            energy_required = sum(max(0, task[i] - member.abilities[i]) for i in range(len(task)))
            energy_left = member.energy - energy_required
            highest_energy = max(highest_energy, energy_left)
        if highest_energy < energy_it_leaves:
            hardest_tasks = [task]
            energy_it_leaves = highest_energy
        elif highest_energy == energy_it_leaves:
            hardest_tasks.append(task)
    return hardest_tasks, energy_it_leaves
            


def doable_tasks(player, community, allow_negative=True, max_allowed_loss=20):
    if allow_negative:
        remaining_energy = min(player.energy + 10, max_allowed_loss)
    else:
        remaining_energy = max(player.energy, 0)
    doable = []
    for j, task in enumerate(community.tasks):
        energy_required = sum(
            max(0, task[i] - player.abilities[i]) for i in range(len(task))
        )
        if energy_required < remaining_energy or energy_required == 0:
            doable.append(j)
    return doable

def playing_ourselves(community):
    for member in community.members:
        if member.group != 6:
            return False
    return True

def phaseIpreferences(player, community, global_random):
    """Return a list of task index and the partner id for the particular player. The output format should be a list of lists such that each element
    in the list has the first index task [index in the community.tasks list] and the second index as the partner id
    """

    list_choices = []

    try:
        if PHASE_1_ASSIGNMENTS:
            assignments, total_cost = assign_phase1(community.tasks, community.members)
            for assignment in assignments:
                if len(assignment[0]) == 2 and player.id in assignment[0]:
                    for task in community.tasks:
                        if task == assignment[1]:
                            if player.id == assignment[0][0]:
                                list_choices.append(
                                    [community.tasks.index(task), assignment[0][1]]
                                )
                            else:
                                list_choices.append(
                                    [community.tasks.index(task), assignment[0][0]]
                                )
        else:
            if (
                player.energy < 0
            ):  # If player has negative energy but can do at least one task with no energy loss, then don't partner up
                doable = doable_tasks(player, community, allow_negative=False)
                if len(doable) > 0:
                    return []
            else:  # If player has positive energy but can do at least one task with at most 50% energy loss, then don't partner up
                doable = doable_tasks(
                    player, community, max_allowed_loss=int(0.5 * player.energy)
                )
                if len(doable) > 0:
                    return []


            for member in community.members:
                if (
                    member.energy < 0
                ):  # If member has negative energy but can do at least one task with no energy loss, then don't partner up
                    doable = doable_tasks(member, community, allow_negative=False)
                    if len(doable) > 0:
                        continue
                else:  # If member has positive energy but can do at least one task with at most 50% energy loss, then don't partner up
                    doable = doable_tasks(
                        member, community, max_allowed_loss=int(0.5 * member.energy)
                    )
                    if len(doable) > 0:
                        continue

                max_abilities = [
                    max(player.abilities[i], member.abilities[i])
                    for i in range(len(player.abilities))
                ]
                _, _, _, matching_tasks = exists_good_match(
                    community.tasks,
                    max_abilities,
                    each_difference=10,
                    penalty_tolerance=int(
                        0.5 * max(0, member.energy) + 0.5 * max(0, player.energy)
                    ),
                    return_multiple_tasks=True,
                )
                for matching_task in matching_tasks:
                    list_choices.append(
                        [community.tasks.index(matching_task), member.id]
                    )

    except Exception as e:
        print(e)

    # print(list_choices)
    return list_choices


def phaseIIpreferences(player, community, global_random, resting_loss_scale=0.7):
    """Return a list of tasks for the particular player to do individually"""

    hard_tasks, impossible_tasks = find_impossible_tasks(community)
    weakest_player = weakest_member(player, community, len(impossible_tasks))

    if weakest_player == True and len(impossible_tasks) > 0:
        doable = doable_tasks(player, community)
        returned_tasks = []
        if len(doable) > 0:
            for task in doable:
                returned_tasks.append(task)
            return returned_tasks
        else:
            for task in impossible_tasks:
                returned_tasks.append(task)
            print("Sacrifice Tasks: ", returned_tasks)
            return returned_tasks

    if PHASE_2_ASSIGNMENTS:
        if playing_ourselves(community) == False:
            doable = []
            if (
                player.energy < 0
            ):  # If player has negative energy but can do at least one task with no energy loss
                doable = doable_tasks(player, community, allow_negative=False)
            else:  # If player has positive energy but can do at least one task with at most 50% energy loss, then don't partner up
                doable = doable_tasks(
                    player, community, max_allowed_loss=int(0.5 * player.energy)
                )

            volunteer_list = []
<<<<<<< HEAD
            for task in doable:
                volunteer_list.append(task)
            
            hardest_tasks, energy_it_leaves = hardest_task_to_do(community)
            for task in hardest_tasks:
                # the energy it takes for our player to do this task
                energy_required = sum(
                    max(0, task[i] - player.abilities[i])
                    for i in range(len(task))
                )
                energy_left = player.energy - energy_required 
                if energy_left > -10 and energy_left < 5 and energy_left >= energy_it_leaves - 2:
                    volunteer_list.append(community.tasks.index(task))

            return volunteer_list
        
        else:
=======

            groups_playing = set()
            for member in community.members:
                groups_playing.add(member.group)
            if len(groups_playing) > 1:
                for task in doable:
                    volunteer_list.append(task)
>>>>>>> 1e62548b

            wait_energy_threshold = -9
            player_index = community.members.index(player)
            assignments, total_cost = assign_phase2(community.tasks, community.members)

            best_task = assignments.get(player_index)
            if best_task is None:
                return []
            energy_used = sum(
                [
                    max(community.tasks[best_task][k] - player.abilities[k], 0)
                    for k in range(len(player.abilities))
                ]
            )
            if player.energy - energy_used < wait_energy_threshold:
<<<<<<< HEAD
                return []
            
            return [best_task]
    
    else:
        min_loss = float("inf")
        best_task = None

        for task in community.tasks:
            loss = loss_phase2(task, player.abilities, player.energy)
            resting_loss = (
                loss_resting(task, player.abilities, player.energy)
                * resting_loss_scale
            )
=======
                return volunteer_list

            if best_task in volunteer_list:
                return volunteer_list
            else:
                return [best_task] + volunteer_list

        else:
            min_loss = float("inf")
            best_task = None

            for task in community.tasks:
                loss = loss_phase2(task, player.abilities, player.energy)
                resting_loss = (
                    loss_resting(task, player.abilities, player.energy)
                    * resting_loss_scale
                )

                better_loss = min(loss, resting_loss)
>>>>>>> 1e62548b

            better_loss = min(loss, resting_loss)

            if better_loss < min_loss:
                min_loss = better_loss

                if loss < resting_loss:
                    best_task = community.tasks.index(task)
                else:
                    best_task = None

        if best_task is not None:
            if (
                player.energy
                - sum(
                    [
                        max(task[k] - player.abilities[k], 0)
                        for k in range(len(player.abilities))
                    ]
                )
                < -9
            ):
                return []

            return [best_task]
        else:
            return []


def assign_phase1(tasks, members):
    num_tasks = len(tasks)
    num_members = len(members)

    # Generate all possible partnerships
    partnerships = []
    for i in range(num_members):
        for j in range(i + 1, num_members):
            partnerships.append((i, j))
    num_partnerships = len(partnerships)

    # Create cost matrix with columns for both partnerships and individual assignments
    cost_matrix = np.zeros((num_tasks, num_partnerships + num_members + num_members))

    # Fill partnership costs (num_partnerships columns)
    for i, task in enumerate(tasks):
        for j, (member1_idx, member2_idx) in enumerate(partnerships):
            member1 = members[member1_idx]
            member2 = members[member2_idx]
            cost_matrix[i][j] = loss_phase1(task, member1, member2)

    # Fill individual costs (num_members columns)
    for i, task in enumerate(tasks):
        for j, member in enumerate(members):
            cost_matrix[i][num_partnerships + j] = loss_phase2(
                task, member.abilities, member.energy
            )

    # Fill resting costs (num_tasks columns)
    for i, task in enumerate(tasks):
        for j, member in enumerate(members):
            # Resting cost is a function of current energy and some base resting penalty
            # This encourages rest when energy is low or no good tasks are available
            resting_cost = loss_resting(task, member.abilities, member.energy)

            # Column index for resting is the last set of columns
            cost_matrix[i][num_partnerships + num_members + j] = resting_cost

    # Solve assignment problem
    row_indices, col_indices = linear_sum_assignment(cost_matrix)

    # Convert results to assignments
    assignments = []
    for task_idx, col_idx in zip(row_indices, col_indices):
        task = tasks[task_idx]
        # If column index is less than num_partnerships, it's a partnership
        if col_idx < num_partnerships:
            member1_idx, member2_idx = partnerships[col_idx]
            member1 = members[member1_idx]
            member2 = members[member2_idx]
            loss = cost_matrix[task_idx, col_idx]
            assignments.append(([member1.id, member2.id], task, loss))
            # print(f"Partnership -> cost: {loss}")
        elif col_idx < num_partnerships + num_members:
            # Individual assignment
            member_idx = col_idx - num_partnerships
            member = members[member_idx]
            loss = cost_matrix[task_idx, col_idx]
            assignments.append(([member.id], task, loss))
            # print(f"Individual -> cost: {loss}")
        else:
            # Resting
            loss = cost_matrix[task_idx, col_idx]
            assignments.append(([], task, loss))
            # print(f"Rest -> cost: {loss}")

    total_cost = sum(
        cost_matrix[row_indices[i], col_indices[i]] for i in range(len(row_indices))
    )

    return assignments, total_cost


def assign_phase2(tasks, members):
    num_tasks = len(tasks)
    num_members = len(members)

    cost_matrix = np.zeros((num_tasks, num_members + num_members))

    # Fill individual costs (num_members columns)
    for i, task in enumerate(tasks):
        for j, member in enumerate(members):
            cost_matrix[i][j] = loss_phase2(task, member.abilities, member.energy)

    # Fill resting costs (num_tasks columns)
    for i, task in enumerate(tasks):
        for j, member in enumerate(members):
            # Resting cost is a function of current energy and some base resting penalty
            # This encourages rest when energy is low or no good tasks are available
            resting_cost = loss_resting(task, member.abilities, member.energy)

            # Column index for resting is the last set of columns
            cost_matrix[i][num_members + j] = resting_cost

    row_indices, col_indices = linear_sum_assignment(cost_matrix)

    assignments = {}
    for task_idx, col_idx in zip(row_indices, col_indices):
        task = tasks[task_idx]
        if col_idx < num_members:
            member = members[col_idx]
            loss = cost_matrix[task_idx, col_idx]
            assignments[col_idx] = task_idx
        else:
            loss = cost_matrix[task_idx, col_idx]
            assignments[col_idx] = None

    total_cost = sum(
        cost_matrix[row_indices[i], col_indices[i]] for i in range(len(row_indices))
    )

    return assignments, total_cost


def loss_phase1(task, player1, player2):
    energy_used = sum(
        max(task[k] - max(player1.abilities[k], player2.abilities[k]), 0)
        for k in range(len(task))
    )
    negative_energy_compensation = (
        max(0, energy_used - player1.energy) + max(0, energy_used - player2.energy)
    ) / 2
    partnership_waste = sum(
        abs(player1.abilities[k] - player2.abilities[k]) for k in range(len(task))
    )
    skill_surplus = sum(
        max(max(player1.abilities[k], player2.abilities[k]) - task[k], 0)
        for k in range(len(task))
    )

    # cost = (
    #     energy_used + negative_energy_compensation + partnership_waste + skill_surplus
    # )
    cost = energy_used + negative_energy_compensation + skill_surplus

    scaling_factor = len(player1.abilities) * 10 * 3

    return cost


def loss_phase2(task, abilities, current_energy):
    energy_used = sum([max(task[k] - abilities[k], 0) for k in range(len(abilities))])
    negative_energy_compensation = max(0, energy_used - current_energy)
    skill_surplus = sum([abs(abilities[k] - task[k]) for k in range(len(abilities))])

    cost = energy_used + negative_energy_compensation + skill_surplus
    # cost = energy_used + negative_energy_compensation

    scaling_factor = len(abilities) * 10 * 3

    return cost / scaling_factor


def loss_resting(task, abilities, current_energy):
    energy_used = sum([max(task[k] - abilities[k], 0) for k in range(len(abilities))])
    current_energy = (
        current_energy + 20 if current_energy >= 0 else abs(current_energy) * 2
    )

    scaling_factor = 30

    return current_energy / scaling_factor


def weakest_member(player, community, top_n=1):
    all_skills = [sum(member.abilities) for member in community.members]
    player_skill = sum(player.abilities)

    if player_skill in sorted(all_skills)[:top_n]:
        return True
    else:
        return False


def find_impossible_tasks(community):
    impossible_tasks = []
    hard_tasks = []
    for j, task in enumerate(community.tasks):
        best_case = 10**9
        for member in community.members:
            energy_deficit = sum(
                max(task[i] - member.abilities[i], 0) for i in range(len(task))
            )
            best_case = min(best_case, energy_deficit)
            if best_case <= 0:
                break
        if best_case >= 20:
            impossible_tasks.append(j)
        elif best_case >= 10:
            hard_tasks.append(j)

    return hard_tasks, impossible_tasks<|MERGE_RESOLUTION|>--- conflicted
+++ resolved
@@ -195,7 +195,6 @@
                 )
 
             volunteer_list = []
-<<<<<<< HEAD
             for task in doable:
                 volunteer_list.append(task)
             
@@ -213,15 +212,6 @@
             return volunteer_list
         
         else:
-=======
-
-            groups_playing = set()
-            for member in community.members:
-                groups_playing.add(member.group)
-            if len(groups_playing) > 1:
-                for task in doable:
-                    volunteer_list.append(task)
->>>>>>> 1e62548b
 
             wait_energy_threshold = -9
             player_index = community.members.index(player)
@@ -237,14 +227,16 @@
                 ]
             )
             if player.energy - energy_used < wait_energy_threshold:
-<<<<<<< HEAD
-                return []
-            
-            return [best_task]
-    
-    else:
-        min_loss = float("inf")
-        best_task = None
+                return volunteer_list
+
+            if best_task in impossible_tasks:
+                return volunteer_list
+            else:
+                return [best_task] + volunteer_list
+        
+        else:
+            min_loss = float("inf")
+            best_task = None
 
         for task in community.tasks:
             loss = loss_phase2(task, player.abilities, player.energy)
@@ -252,27 +244,6 @@
                 loss_resting(task, player.abilities, player.energy)
                 * resting_loss_scale
             )
-=======
-                return volunteer_list
-
-            if best_task in volunteer_list:
-                return volunteer_list
-            else:
-                return [best_task] + volunteer_list
-
-        else:
-            min_loss = float("inf")
-            best_task = None
-
-            for task in community.tasks:
-                loss = loss_phase2(task, player.abilities, player.energy)
-                resting_loss = (
-                    loss_resting(task, player.abilities, player.energy)
-                    * resting_loss_scale
-                )
-
-                better_loss = min(loss, resting_loss)
->>>>>>> 1e62548b
 
             better_loss = min(loss, resting_loss)
 
